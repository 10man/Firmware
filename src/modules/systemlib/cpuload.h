--- conflicted
+++ resolved
@@ -42,11 +42,7 @@
 struct system_load_taskinfo_s {
 	uint64_t total_runtime;			///< Runtime since start (start_time - total_runtime)/(start_time - current_time) = load
 	uint64_t curr_start_time;		///< Start time of the current scheduling slot
-<<<<<<< HEAD
-	uint64_t start_time;			///< FIRST start time of task
 #ifdef __PX4_NUTTX
-=======
->>>>>>> fc4754f8
 	FAR struct tcb_s *tcb;			///<
 #endif
 	bool valid;						///< Task is currently active / valid
