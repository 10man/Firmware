#!nsh
#
# Initialise logging services.
#

if [ -d /fs/microsd ]
then
	if hw_ver compare PX4FMU_V1
	then
<<<<<<< HEAD
		echo "Start sdlog2 at 50Hz"
		sdlog2 start -r 50 -a -b 16
	else
		echo "Start sdlog2 at 200Hz"
		sdlog2 start -r 200 -a -b 16
=======
		sdlog2 start -r 50 -a -b 16 -t
	else
		sdlog2 start -r 200 -a -b 16 -t
>>>>>>> 47c22698
	fi
fi<|MERGE_RESOLUTION|>--- conflicted
+++ resolved
@@ -7,16 +7,10 @@
 then
 	if hw_ver compare PX4FMU_V1
 	then
-<<<<<<< HEAD
 		echo "Start sdlog2 at 50Hz"
-		sdlog2 start -r 50 -a -b 16
+		sdlog2 start -r 50 -a -b 16 -t
 	else
 		echo "Start sdlog2 at 200Hz"
-		sdlog2 start -r 200 -a -b 16
-=======
-		sdlog2 start -r 50 -a -b 16 -t
-	else
 		sdlog2 start -r 200 -a -b 16 -t
->>>>>>> 47c22698
 	fi
 fi